"""
Simplified key manager that focuses on key availability and rate limiting.
"""

import asyncio
<<<<<<< HEAD
from typing import Dict, Optional, Tuple, Union

=======
import random
from typing import Dict, Optional, Tuple, Union

from loguru import logger

>>>>>>> 6a81c8dd
from ..common.exceptions import APIKeyNotConfiguredError
from ..config.manager import ConfigManager
from ..services.lb import LoadBalancer
from ..services.limit import RateLimiter


class TrafficManager:
    """
    Simple key manager that provides available keys and endpoint rate limits.

    Rate Limiter Name Format:
    - `[API_NAME]_endpoint`: Rate limiter for the API endpoint
    - `[API_NAME]_key_[KEY]`: Rate limiter for a specific API key
    - `[API_NAME]_ip_[IP]`: Rate limiter for a specific IP address
    - `[API_NAME]_user_[USER]`: Rate limiter for a specific User

    Load Balancer Name Format:
    - `[API_NAME]`: Load balancer for the API, containing all keys
    """

    def __init__(self, config: ConfigManager):
        """
        Initialize the simple key manager.
        """
        self.config = config or ConfigManager.get_instance()
        self.load_balancers: Dict[str, LoadBalancer] = {}
        self.rate_limiters: Dict[str, RateLimiter] = {}

        self._lock = asyncio.Lock()

    def get_load_balancer(self, api_name: str) -> LoadBalancer:
        """
        Get or create a load balancer for the API.
        """
        lb = self.load_balancers.get(api_name)
        if not lb:
            strategy = self.config.get_api_load_balancing_strategy(api_name)
            key_variable = self.config.get_api_key_variable(api_name)

            keys = self.config.get_api_variable_values(api_name, key_variable)
            lb = LoadBalancer(keys, strategy)
            self.load_balancers[api_name] = lb
        return lb

    def get_or_create_limiter(self, name: str, rate_limit) -> RateLimiter:
        """
        Get or create a rate limiter by name.
        """
        limiter = self.rate_limiters.get(name)
        if not limiter:
            limiter = RateLimiter(rate_limit=rate_limit)
            self.rate_limiters[name] = limiter
        return limiter

    def get_ip_limiter(self, api_name: str, ip: str) -> RateLimiter:
        """
        Get or create a rate limiter for a specific IP address.
        """
        rate_limit = self.config.get_api_ip_rate_limit(api_name)
        return self.get_or_create_limiter(f"{api_name}_ip_{ip}", rate_limit)

    def get_key_limiter(self, api_name: str, key: str) -> RateLimiter:
        """
        Get or create a rate limiter for a specific API key.
        """
        rate_limit = self.config.get_api_key_rate_limit(api_name)
        return self.get_or_create_limiter(f"{api_name}_key_{key}", rate_limit)

    def get_user_limiter(self, api_name: str, user: str) -> RateLimiter:
        """
        Get or create a rate limiter for a specific User.
        """
        rate_limit = self.config.get_api_user_rate_limit(api_name)
        return self.get_or_create_limiter(f"{api_name}_user_{user}", rate_limit)

    def get_endpoint_limiter(self, api_name: str) -> RateLimiter:
        """
        Get or create a rate limiter for the API endpoint.
        """
        rate_limit = self.config.get_api_endpoint_rate_limit(api_name)
        return self.get_or_create_limiter(f"{api_name}_endpoint", rate_limit)

    def has_keys_available(self, api_name: str) -> bool:
        """
        Check if any keys are available for the API.
        """
        lb = self.get_load_balancer(api_name)
        if not lb:
            return False

        # Check if any key is actually available
        for key in lb.values:
            key_limiter = self.get_key_limiter(api_name, key)
            if not key_limiter or not key_limiter.is_limited():
                return True

        return False

    def time_to_ip_ready(self, api_name: str, ip: str) -> float:
        """
        Check if the IP address is ready for requests.
        """
        ip_limiter = self.get_ip_limiter(api_name, ip)
        return ip_limiter.time_until_reset()

    def record_key_usage(self, api_name: str, key: str) -> None:
        """
        Record a request for the specific API key.
        """
        key_limiter = self.get_key_limiter(api_name, key)
        key_limiter.record()

    def record_ip_request(self, api_name: str, ip: str) -> None:
        """
        Record a request for the specific IP address.
        """
        ip_limiter = self.get_ip_limiter(api_name, ip)
        ip_limiter.record()

    def record_user_request(self, api_name: str, user: str) -> None:
        """
        Record a request for the specific User.
        """
        user_limiter = self.get_user_limiter(api_name, user)
        user_limiter.record()

    def record_endpoint_request(self, api_name: str) -> None:
        """
        Record a request for the API endpoint.
        """
        endpoint_limiter = self.get_endpoint_limiter(api_name)
        endpoint_limiter.record()

    def time_to_endpoint_ready(self, api_name: str) -> float:
        """
        Check if the API endpoint is available.
        """
        endpoint_limiter = self.get_endpoint_limiter(api_name)
        return endpoint_limiter.time_until_reset()

    def time_to_user_ready(self, api_name: str, user: str) -> float:
        """
        Check if the User is ready for requests.
        """
        user_limiter = self.get_user_limiter(api_name, user)
        return user_limiter.time_until_reset()

    async def acquire_key(self, api_name: str) -> Tuple[Union[str, None], float]:
        """
        Atomically acquire a key if endpoint allows.
        """
        endpoint_limiter = self.get_endpoint_limiter(api_name)

        key_concurrency = self.config.get_api_key_concurrency(api_name)

        endpoint_wait_time = endpoint_limiter.time_until_reset()
        key_wait_time = self.time_to_key_ready(api_name)

        if endpoint_wait_time > 0 or key_wait_time > 0:
            return None, max(endpoint_wait_time, key_wait_time)

        key, limiter = await self.select_key(api_name)
        if key is None:  # handle race condition
            return None, 1.0

        limiter.record()
        endpoint_limiter.record()

        # Lock key if concurrency is not allowed
        if not key_concurrency:
            limiter.lock()

        return key, 0

    def select_any_key(self, api_name: str) -> Optional[str]:
        """
        Select a random key for the API bypassing rate limits.
        """
        lb = self.get_load_balancer(api_name)

        # Select a random key from the load balancer
        key = lb.next(strategy="random")
        if not key:
            raise APIKeyNotConfiguredError(api_name)

        return key

    async def select_key(self, api_name: str) -> Tuple[Optional[str], RateLimiter]:
        """
        Select a available key for the API endpoint.
        """
        lb = self.get_load_balancer(api_name)

        async with self._lock:
            # Use load balancer to select next key, then check if it's available
            for _ in range(len(lb.values)):
                key = lb.next()
                key_limiter = self.get_key_limiter(api_name, key)

                if not key_limiter.is_limited():
                    return key, key_limiter

            return None, None

    def release_key(self, api_name: str, key: str) -> None:
        """
        Release a key that was previously used.
        """
        key_limiter = self.get_key_limiter(api_name, key)
        key_limiter.release()
        key_limiter.unlock()

    def release_ip(self, api_name: str, ip: str) -> None:
        """
        Release the most recent request for a specific IP address.
        """
        ip_limiter = self.get_ip_limiter(api_name, ip)
        ip_limiter.release()

    def release_user(self, api_name: str, user: str) -> None:
        """
        Release the most recent request for a specific User.
        """
        user_limiter = self.get_user_limiter(api_name, user)
        user_limiter.release()

    def release_endpoint(self, api_name: str) -> None:
        """
        Release the most recent request for the API endpoint.
        """
        endpoint_limiter = self.get_endpoint_limiter(api_name)
        endpoint_limiter.release()

    def block_key(self, api_name: str, key: str, duration: float) -> None:
        """
        Mark a key as exhausted for a duration.
        """
        key_limiter = self.get_key_limiter(api_name, key)
        key_limiter.block_for(duration)

    def lock_key(self, api_name: str, key: str) -> None:
        """
        Lock a key to prevent any further requests.
        """
        key_limiter = self.get_key_limiter(api_name, key)
        key_limiter.lock()

    def unlock_key(self, api_name: str, key: str) -> None:
        """
        Unlock a key to allow requests again.
        """
        key_limiter = self.get_key_limiter(api_name, key)
        key_limiter.unlock()

    def time_to_key_ready(self, api_name: str) -> float:
        """
        Get time until next key becomes available.
        """
        lb = self.get_load_balancer(api_name)

        # Find the minimum reset time across actual API keys
        min_reset = float("inf")

        for key in lb.values:
            key_limiter = self.get_key_limiter(api_name, key)
            if key_limiter:
                reset_time = (
                    key_limiter.time_until_reset()
                    if not key_limiter.locked
                    else float("inf")
                )
                if reset_time == 0:
                    return 0  # At least one key is available
                min_reset = min(min_reset, reset_time)

        if min_reset == float("inf"):
            return 1.0

        return min_reset<|MERGE_RESOLUTION|>--- conflicted
+++ resolved
@@ -3,16 +3,9 @@
 """
 
 import asyncio
-<<<<<<< HEAD
+
 from typing import Dict, Optional, Tuple, Union
 
-=======
-import random
-from typing import Dict, Optional, Tuple, Union
-
-from loguru import logger
-
->>>>>>> 6a81c8dd
 from ..common.exceptions import APIKeyNotConfiguredError
 from ..config.manager import ConfigManager
 from ..services.lb import LoadBalancer
